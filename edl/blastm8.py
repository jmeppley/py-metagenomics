#! /usr/bin/python
import sys, logging, re
from edl.util import parseExp, LineCounter, openInputFile
logger=logging.getLogger(__name__)

#############
# Constants #
#############
GENE='gene'
LIZ='liz'
YANMEI='yanmei'
BLASTPLUS='blast'
FRHIT='frhit'
LAST0='last'
HMMSCANDOM='hmmscandom'
HMMSEARCHDOM='hmmsearchdom'
HMMSCAN='hmmscan'
HMMSEARCH='hmmsearch'
CMSEARCH='cmsearch'
CMSCAN='cmscan'
SAM='sam'
GFF='gff'
formatsWithNoDescription=[LAST0, FRHIT, BLASTPLUS, SAM]
cigarRE=re.compile(r'\d+[^\d]')

#############
# Classes   #
#############
class M8Stream(LineCounter):
    """ Inherits line counting from edl.util.LineCounter plus ability to open anything from edl.util.openIntpuFile. The interface is a simple next() method and a close() method that only does anything if the first argument is a file name (and not a file-like object)
    """
    def __init__(self, fileName, *args):
        LineCounter.__init__(self, openInputFile(fileName, *args))
        self.fileName=fileName

    def close(self):
        """
        Close any file objects that were opened during __init__
        """
        if isinstance(self.fileName,str):
            self.rawStream.close()

class FilterParams:
    @staticmethod
    def create_from_arguments(arguments, ignore=[], translate={}):
        """
        Translate a NameSpace object created using the add_hit_table_arguments below into a FilterParams object. The attributes format, sort, and sortReads are expected to be in the arguments object with the 'hitTable' prefix. The attributes bits, evalue, pctid, aln, length, hitsPerRead, hspsPerHit, and nonoverlapping with the prefix 'filter'. For example, arguments.hitTableFormat will be copied to params.format and arguments.filterTopPct to params.topPct.

        translate= should be set to a dictionary mapping attributes of the arguments object to the desired attribuets of the FilterParams object.

        ignore= should be a list of the standard params to be skipped (eg: filterTopPct).
        """
        params=FilterParams()

        # check the nonstandard one(s)
        for (oname,pname) in translate.items():
            if hasattr(arguments,oname):
                setattr(params,pname,getattr(arguments,oname))

        # get the standard ones
        for param in ['bits','evalue','pctid','length', 'aln', 'hitsPerRead','hspsPerHit','nonoverlapping','topPct']:
            oparam = 'filter' + param[0].upper() + param[1:]
            if oparam not in ignore:
                if hasattr(arguments,oparam):
                    setattr(params,param,getattr(arguments,oparam))
        for param in ['format','sort','sortReads']:
            oparam = 'hitTable' + param[0].upper() + param[1:]
            if oparam not in ignore:
                if hasattr(arguments,oparam):
                    setattr(params,param,getattr(arguments,oparam))

        logging.debug("%r" % (arguments))
        logging.debug("%r" % (params))
        return params

    def __init__(self, format=GENE, topPct=-1, bits=0.0, evalue=None, pctid=0.0, length=0, aln=None,hitsPerRead=0,hspsPerHit=0,nonoverlapping=False, sort=None, sortReads=None, bad_refs=None):
        self.format=format
        self.topPct=topPct
        self.bits=bits
        self.evalue=evalue
        self.pctid=pctid
        self.length=length
        self.aln=aln
        self.hitsPerRead=hitsPerRead
        self.hspsPerHit=hspsPerHit
        self.nonoverlapping=nonoverlapping
        self.sortReads=sortReads
        self.sort=sort
        self.bad_refs=None

    def __repr__(self):
        return "FilterParams(format=%r, topPct=%r, bits=%r, evalue=%r, pctid=%r, length=%r, aln=%r, hitsPerRead=%r, hspsPerHit=%r, nonoverlapping=%r sort=%r, sortReads=%r)" % (self.format, self.topPct, self.bits, self.evalue, self.pctid, self.length, self.aln, self.hitsPerRead, self.hspsPerHit, self.nonoverlapping, self.sort, self.sortReads)

class EmptyHitException(Exception):
    pass

class Hit:
    @staticmethod
    def getHit(line, options):
        try:
            return Hit(line, options)
        except EmptyHitException:
            return None
        except:
            logger.warn("Error parsing line:\n%s" % (line))
            raise

    """
    Object representing a single hit from a search program like blast or fr-hit
    """
    def __init__(self, line, options):
        """
        Creates Hit object from a line in a hit table. Options can be any class with a 'format' property or a string. The string value of options or options.format must be one of the recognized formats: 'gene','liz','yanmei','last','frhit'
        """
        self.line = line
        self.setFormat(options)
        self.parseLine(line)

    def __repr__(self):
        return "Hit(%r,%r)" % (self.line.rstrip('\n\r'), self.format)

    def setFormat(self, options):
        if type(options) is type(GENE):
            # just to make this work if instantiated from repr
            self.format=options
        else:
            self.format=options.format

        if self.format == GENE:
            self.parseLine=self.parseGeneLine
        elif self.format == LIZ:
            self.parseLine = self.parseLizLine
        elif self.format == YANMEI:
            self.parseLine = self.parseYanmeiLine
        elif self.format == BLASTPLUS:
            self.parseLine = self.parseBlastPlusLine
        elif self.format == LAST0:
            self.parseLine = self.parseLastalLine
        elif self.format == FRHIT:
            self.parseLine = self.parseFrHitLine
        elif self.format == HMMSEARCHDOM:
            self.parseLine = self.parseHmmSearchDomLine
        elif self.format == HMMSCANDOM:
            self.parseLine = self.parseHmmScanDomLine
        elif self.format == HMMSEARCH:
            self.parseLine = self.parseHmmSearchLine
        elif self.format == HMMSCAN:
            self.parseLine = self.parseHmmScanLine
        elif self.format == CMSEARCH:
            self.parseLine = self.parseCmSearchLine
        elif self.format == CMSCAN:
            self.parseLine = self.parseCmScanLine
        elif self.format == SAM:
            self.parseLine = self.parseSamLine
        elif self.format == GFF:
            self.parseLine = self.parseGFFLine
            self.to_gff = lambda self: self.line
        else:
            sys.exit("Unknown format: %s" % (self.format))

    def parseGeneLine(self, line):
        cells=line.rstrip('\n\r').split('\t')
        self.read=cells[0]
        self.readDesc=cells[1]
        self.hit=cells[2]
        self.hitDesc=cells[3]
        self.pctid=float(cells[4])
        self.mlen=int(cells[5])
        self.qstart=int(cells[6])
        self.qend=int(cells[7])
        self.hstart=int(cells[8])
        self.hend=int(cells[9])
        self.score=float(cells[10])
        self.evalue=parseExp(cells[11])
        self.aln=float(cells[12])

    def parseLizLine(self, line):
        cells=line.rstrip('\n\r').split('\t')
        self.read=cells[0]
        self.hit=cells[1]
        self.hitDesc=cells[2]
        try:
            self.pctid=float(cells[3])
        except:
            # leave unset if it's not a float
            pass
        self.mlen=int(cells[4])
        self.qstart=int(cells[5])
        self.qend=int(cells[6])
        self.hstart=int(cells[7])
        self.hend=int(cells[8])
        self.score=float(cells[9])
        self.evalue=parseExp(cells[10])
        self.aln=float(cells[11])

    def parseSamLine(self, line):
        if line[0]=='@':
            raise EmptyHitException("reference sequence line")
        cells=line.rstrip('\n\r').split('\t')
        self.read=cells[0]
        self.hit=cells[2]
        if self.hit=='*':
            raise EmptyHitException("No match")
        self.cigar=cells[5]
        (alen,alenh,alenq,qstart,qend,pctid)=parseCigarString(self.cigar)
        self.mlen=alen
        self.qstart=qstart
        self.qend=qend
        self.astart=int(cells[3])
        self.aend=self.astart+alenh-1
        self.qlen=len(cells[9])
        if pctid is not None:
            self.pctid=pctid
        for tagstr in cells[11:]:
            if len(tagstr)>2 and tagstr[:2]=='AS':
                self.score = float(tagstr.split(":")[2])
                # for now, we only carea bout the score tag
                break
        else:
            raise Exception("No score (AS tag) found in line:\n%s" % (line))

    #target name        accession   tlen query name           accession   qlen   E-value  score  bias   #  of  c-Evalue  i-Evalue  score  bias  from    to  from    to  from    to  acc description of target
    def parseHmmScanDomLine(self, line):
        if line[0]=='#':
            raise EmptyHitException("Comment line")
        cells=line.rstrip('\n\r').split()
        self.read=cells[3]
        qlen=int(cells[5])
        self.hit=cells[0]
        hitLen=int(cells[2])
        self.evalue=float(cells[6])
        self.score=float(cells[7])
        self.hstart=int(cells[15])
        self.hend=int(cells[16])
        self.qstart=int(cells[17])
        self.qend=int(cells[18])
        self.hitDesc=cells[22]
        self.mlen=1+self.qend-self.qstart
        self.aln=self.mlen/float(qlen)

    #target name        accession  query name           accession    E-value  score  bias ue  score  bias   exp reg clu  ov env dom rep inc description of target
    def parseHmmScanLine(self, line):
        if line[0]=='#':
            raise EmptyHitException("Comment line")
        cells=line.rstrip('\n\r').split()
        self.read=cells[2]
        self.hit=cells[0]
        self.evalue=float(cells[4])
        self.score=float(cells[5])
        self.hitDesc=cells[18]

    #target name        accession   tlen query name           accession   qlen   E-value  score  bias   #  of  c-Evalue  i-Evalue  score  bias  from    to  from    to  from    to  acc description of target
    def parseHmmSearchDomLine(self, line):
        if line[0]=='#':
            raise EmptyHitException("Comment line")
        cells=line.rstrip('\n\r').split()
        self.read=cells[0]
        qlen=int(cells[2])
        self.hit=cells[3]
        hitLen=int(cells[5])
        self.evalue=float(cells[6])
        self.score=float(cells[7])
        self.hstart=int(cells[15])
        self.hend=int(cells[16])
        self.qstart=int(cells[17])
        self.qend=int(cells[18])
        self.readDesc=cells[22]
        self.mlen=1+self.qend-self.qstart
        self.aln=self.mlen/float(qlen)

    #target name        accession  query name           accession    E-value  score  bias ue  score  bias   exp reg clu  ov env dom rep inc description of target
    def parseHmmSearchLine(self, line):
        if line[0]=='#':
            raise EmptyHitException("Comment line")
        cells=line.rstrip('\n\r').split()
        self.read=cells[0]
        self.hit=cells[2]
        self.evalue=float(cells[4])
        self.score=float(cells[5])
        self.readDesc=cells[18]

    #target name           accession query name           accession mdl mdl from   mdl to seq from   seq to strand trunc pass   gc  bias  score   E-value inc description of target
    def parseCmSearchLine(self, line):
        if line[0]=='#':
            raise EmptyHitException("Comment line")
        cells=line.rstrip('\n\r').split()
        self.read=cells[0]
        self.hit=cells[3]
        self.hitDesc=cells[2]
        self.hstart=int(cells[5])
        self.hend=int(cells[6])
        self.qstart=int(cells[7])
        self.qend=int(cells[8])
        self.strand=cells[9]
        self.evalue=float(cells[15])
        self.score=float(cells[14])
        self.readDesc=cells[17]
        self.mlen=self.hend-self.hstart+1

    #target name         accession query name           accession mdl mdl from   mdl to seq from   seq to strand trunc pass   gc  bias  score   E-value inc description of target
    def parseCmScanLine(self, line):
        if line[0]=='#':
            raise EmptyHitException("Comment line")
        cells=line.rstrip('\n\r').split()
        self.read=cells[2]
        self.hit=cells[1]
        self.hitDesc=cells[0]
        self.hstart=int(cells[5])
        self.hend=int(cells[6])
        self.qstart=int(cells[7])
        self.qend=int(cells[8])
        self.strand=cells[9]
        self.evalue=float(cells[15])
        self.score=float(cells[14])
        self.readDesc=cells[17]
        self.mlen=self.hend-self.hstart+1

    # score name1   start1  alnSize1        strand1 seqSize1        name2   start2  alnSize2   strand2 seqSize2        blocks
    def parseLastalLine(self, line):
        #logger.debug(line)
        if line[0]=='#':
            raise EmptyHitException("Comment line")
        cells=line.rstrip('\n\r').split('\t')
        self.score=float(cells[0])
        self.hit=cells[1]

        hmlen=int(cells[3])
        hlen=int(cells[5])
        if cells[4] == '+':
            self.hstart=int(cells[2]) + 1
            self.hend=self.hstart + hmlen - 1
        else:
            # start was in reverse strand
            self.hstart = hlen - int(cells[2])
            self.hend = self.hstart - hmlen + 1

        self.read=cells[6]
        qmlen=int(cells[8])
        qlen=int(cells[10])
        if cells[9] == '+':
            self.qstart=int(cells[7]) + 1
            self.qend=self.qstart + qmlen - 1
        else:
            # start was in reverse strand
            self.qstart = qlen - int(cells[7])
            self.qend = self.qstart - qmlen + 1
        self.aln=qmlen/float(qlen)
        if cells[9]==cells[4]:
            strand="+"
        else:
            strand="-"

        # some versions have evalues in the last few spots (eg: E=2.1e-09)
        self.evalue=float(cells[13][2:].strip()) if len(cells)>13 else None
        self.mlen=computeLastHitValues(cells[11])
        self.hitDesc=None
        logger.debug("Span: %d-%d" % (self.qstart,self.qend))

    def parseFrHitLine(self, line):
        cells=line.rstrip('\n\r').split('\t')
        self.read=cells[0]
        self.evalue=parseExp(cells[2])
        self.score=None
        self.mlen=cells[3]
        self.qstart=int(cells[4])
        self.qend=int(cells[5])
        self.pctid=float(cells[7])
        self.hit=cells[8]
        self.hstart=int(cells[9])
        self.hend=int(cells[10])

    def parseBlastPlusLine(self, line):
        if line[0]=='#':
            raise EmptyHitException("Comment line")
        cells=line.rstrip('\n\r').split('\t')
        self.read=cells[0]
        self.hit=cells[1]
        self.pctid=float(cells[2])
        self.mlen=int(cells[3])
        self.mismatch=int(cells[4])
        self.gaps=int(cells[5])
        self.qstart=int(cells[6])
        self.qend=int(cells[7])
        self.hstart=int(cells[8])
        self.hend=int(cells[9])
        self.evalue=parseExp(cells[10])
        self.score=float(cells[11])

    def parseYanmeiLine(self, line):
        cells=line.rstrip('\n\r').split('\t')
        self.read=cells[0]
        self.hit=cells[1]
        self.pctid=float(cells[2])
        self.mlen=int(cells[3])
        self.mismatch=int(cells[4])
        self.gaps=int(cells[5])
        self.qstart=int(cells[6])
        self.qend=int(cells[7])
        self.hstart=int(cells[8])
        self.hend=int(cells[9])
        self.evalue=parseExp(cells[10])
        self.score=float(cells[11])
        self.hitDesc=cells[12]

    def parseGFFLine(self, line):
        if line[0]=='#':
            raise EmptyHitException("Comment")
        cells=line.rstrip('\n\r').split('\t')
        self.read = cells[0]
        self.source=cells[1]
        self.hit_type=cells[2]
        self.qstart=int(cells[3])
        self.qend=int(cells[4])
        self.score = float(cells[5])
        self.strand = cells[6]
        hit_data = dict([kv.split('=') for kv in cells[8].strip(';').split(';')])
        if "ID" in hit_data:
            self.hit=hit_data['ID']
        elif "Name" in hit_data:
            self.hit=hit_data['Name']
        elif "Target" in hit_data:
            self.hit=hit_data['Target'].split()[0]
        self.hitDesc=hit_data.get('product',cells[8])
        self.evalue=self.score
        self.mlen=self.qend+1- self.qstart
    

    def getAln(self):
        try:
            return self.aln
        except AttributeError:
            sys.exit("Cannot calculate alignment percentage from data in this m8 format")

    def checkForOverlap(self,regions):
        # make sure start is smaller than end
        start = min(self.qstart,self.qend)
        end = max(self.qstart,self.qend)

        for i in range(len(regions)):
            occupiedRange = regions[i]
            # hit cannot intersect an used range
            if (start>=occupiedRange[1] or end<=occupiedRange[0]):
                # does not overlap this range (try next range)
                continue
            else:
                # overlaps. We are done here
                return ((start,end),occupiedRange)
        return ((start,end),None)

    def checkForOverlapAndAdd(self,regions):
        """
        check to see if this hit overlaps any already hit region. The regions array should be a list of (Start,end) pairs indicating resiongs already hit.
        """
        logger.debug("Looking for [%d,%d] in %s" % (self.qstart,self.qend,regions))

        # compare with all used ranges
        hit_span,overlap_region = self.checkForOverlap(regions)
        if overlap_region is not None:
            return None

        # we get here if there was no overlap
        regions.append(hit_span)
        return regions

    def getLine(self,options):
        return self.line

    def to_gff(self):
        """
        An attempt to export any hit to GFF. Only partially tested
        """

        # The core data in a  GFF file:
        sequence_id=self.read
        source=self.format
        feature=self.hitDesc
        start=self.qstart
        end=self.qend
        score=self.score
        try:
            strand = self.strand
        except AttributeError:
            strand = "+" if start<=end else "-"
        # Ignore phase for now
        phase='.'

        # create attribute field for attributes we have
        attributes={}
        attributes['Target']=" ".join(str(v) for v in [self.hit,self.hstart, self.hend])
        try:
            attributes['Cigar']=self.cigar
        except AttributeError:
            pass
        attributes = ';'.join(["{0}={1}".format(k,attributes[k]) \
                               for k in attributes])
        # create line
        gff_line = '\t'.join(str(v) for v in \
                             [sequence_id,
                              source,
                              feature,
                              start,
                              end,
                              score,
                              strand,
                              phase,
                              attributes]) \
                        + '\n'
        return gff_line

#############
# Functions #
#############

def computeLastHitValues(blocks):
    """
    given the query length and 'blacks' sting from a last hit
    return the:
        match length

    the blocks string looks something like this:
        "73,0:1,15,0:1,13,0:1,9"
        where integer elements indicate lenghts of matches and
        colon separated elements indicate lengths of gaps
    """
    matchLen=0
    for segment in blocks.split(','):
        try:
            matchLen+=int(segment)
        except ValueError:
            (hml,qml) = segment.split(":")
            mml=max(int(hml),int(qml))
            matchLen+=mml

    return matchLen

def getReadCol(format):
    logger.info("Getting read col for format: %s" % format)
    if format == LAST0:
        return 6
    else:
        return 0

def getHitCol(format, useDesc=False):
    logger.info("Getting hit col for format: %s" % format)
    if format == GENE:
        if useDesc:
            hitCol=3
        else:
            hitCol=2
    elif format == LAST0:
        if useDesc:
            raise Exception("lastal does not report the hit description, sorry")
        else:
            hitCol=1
    elif format == LIZ:
        if useDesc:
            hitCol=2
        else:
            hitCol=1
    elif format == YANMEI:
        if useDesc:
            hitCol=12
        else:
            hitCol=1
    elif format == BLASTPLUS:
        if useDesc:
            raise Exception("The default blast table does not keep the hit description")
        else:
            hitCol=1
    elif format == SAM:
        if useDesc:
            raise Exception("The SAM format does not keep the hit description")
        else:
            hitCol=2
    else:
        sys.exit("I'm sorry, I don't understand the format: %s" % (format))

    return hitCol

def filterM8(instream, outstream, params, to_gff=False):
    """
    Filter instream and write output to outstream
    """
    #if params.sortReads:
    #    instream=sortLines(instream)
    logger.debug("blastm8.filterM8: reading from {}".format(instream.name))
    line_count=0
    if to_gff and params.format!=GFF:
        for read,hits in filterM8Stream(instream, params, returnLines=False):
            for hit in hits:
                line_count+=1
                outstream.write(hit.to_gff())
    else:
        for line in filterM8Stream(instream, params, returnLines=True):
            line_count+=1
            outstream.write(line)
    logger.debug("blastm8.filterM8: wrote {} lines".format(line_count))

def sortLines(instream):
    logger.info("Sorting input lines")
    lines=[]
    for line in instream:
        lines.append(line)
    lines.sort()
    logger.debug("Done sorting")
    return lines.__iter__()

def getHitStream(instream, options):
    if options.sortReads:
        return getSortedHits(instream, options)
    else:
        return getUnsortedHitStream(instream, options)

def getSortedHits(instream, options):
    """
    Read in every line to a list of hits, sort by read and return individually
    """
    hits=[]
    for line in instream:
        if len(line)==0:
            continue
        hit = Hit.getHit(line,options)
        if hit is not None:
            hits.append(hit)

    sortKey = lambda h: (h.read)

    hits.sort(key=sortKey)
    return hits

def getUnsortedHitStream(instream, options):
    """
    Simply parse lines into Hits one at a time and return them
    """
    for line in instream:
        if len(line)==0:
            continue
        hit = Hit.getHit(line,options)
        if hit is not None:
            yield hit

def generate_hits(hit_table,format=BLASTPLUS,**filter_args):
    """
    yeilds read,hit_iterator tuples

    default format is BLAST, change with format=format
    See class FilterParams for other arguments
    """
    annotations={}
    m8stream=M8Stream(hit_table)
    params = FilterParams(format=format,**filter_args)
    for read, hits in filterM8Stream(m8stream,
                                     params,
                                     returnLines=False,
                                    ):
        yield read,hits
    m8stream.close()


def filterM8Stream(instream, options, returnLines=True):
    """
    return an iterator over the lines in given input stream that pass filter
    """
    logger.debug("Processing stream: %s" % instream)

    currentRead=None
    hits=[]
    needsFilter=doWeNeedToFilter(options)
    logger.debug("Filtering" if needsFilter else "Not filtering")
    for hit in getHitStream(instream, options):
        if hit.read != currentRead:
            if currentRead is not None:
                logger.debug("processing %d hits for %s" % (len(hits), currentRead))
                if options.sort is not None:
                    sortHits(hits,options.sort)
                if needsFilter:
                    hits=filterHits(hits, options, returnLines=returnLines)
                if returnLines:
                    if needsFilter:
                        for line in hits:
                            yield line
                    else:
                        for hit in hits:
                            yield hit.line
                else:
                    yield (currentRead, hits)
                hits=[]
            currentRead=hit.read
        #logging.debug("%s -> %s" % (hit.read, hit.hit))
        hits.append(hit)

    if currentRead is not None:
        if options.sort is not None:
            sortHits(hits,options.sort)
        if needsFilter:
            hits=filterHits(hits, options,returnLines=returnLines)
        if returnLines:
            if needsFilter:
                for line in hits:
                    yield line
            else:
                for hit in hits:
                    yield hit.line
        else:
            yield (currentRead, hits)

def sortHits(hits, sortType):
    """
    take all the hits for a read as a list and sort them by score and hit name
    """

    logger.debug("Sorting hits (byScore = %s)" % (sortType))

    # set up sort key
    if sortType=='evalue':
        sortKey = lambda h: (h.evalue, h.hit)
    else:
        sortKey = lambda h: (h.score*-1, h.hit)

    # sort in place
    hits.sort(key=sortKey)

def doWeNeedToFilter(options):
    if options.topPct>=0:
        return True
    if options.bits > 0:
        return True
    if options.evalue is not None:
        return True
    if options.pctid>0:
        return True
    if options.length>0:
        return True
    if options.hitsPerRead>0:
        return True
    if options.hspsPerHit>0:
        return True
    if options.nonoverlapping:
        return True
    return False

def filterHits(hits, options, returnLines=True):
    if self.bad_refs:
        hits = [h for h in hits if h not in self.bad_refs]

    # A topPct cutoff, requires finding the top score first
    if options.topPct >= 0:
        # get the best score in this set of hits
        bestScore=0
        if options.sort=='score':
            if len(hits)>0:
                bestScore=hits[0].score
        else:
            for hit in hits:
                if hit.score>bestScore:
                    bestScore=hit.score

        tpScore = bestScore - (options.topPct * bestScore / 100.0)
        minScore = max((tpScore,options.bits))
        logger.debug("Cutoff (%s) is max of bits(%s) and %d%% less than max(%s)" % (minScore, options.bits,options.topPct,bestScore))
    else:
        minScore = options.bits

    # apply filters
    hitCount=0
    hspCounts={}
    hitRegions=[]
    for hit in hits:
        hspCount=hspCounts.get(hit.hit,0)
        logger.debug("hit: %s::%s - score:%s" % (hit.read,hit.hit,hit.score))

        # Simple comparison tests
        if options.format != FRHIT and hit.score<minScore:
            logger.debug("score too low: %r" % hit.score)
            continue
        if options.format != LAST0 and options.evalue is not None and hit.evalue>options.evalue:
            logger.debug("evalue too high: %r" % hit.evalue)
            continue
<<<<<<< HEAD
        if options.pctid>0 and hit.pctid > 0 and hit.pctid<options.pctid:
            logger.debug("pct ID too low: %r < %r" % (hit.pctid,options.pctid))
            continue
=======
        
        # PCTID
        try:
            if hit.pctid<options.pctid:
                logger.debug("pct ID too low: %r < %r" % \
                               (hit.pctid,options.pctid))
                continue
        except AttributeError:
            if options.pctid>0:
                raise Exception("This hit type (%s) does not have a PCTID defined. You cannot filter by PCTID" % (hit.format))

>>>>>>> 6cfe22ce
        if hit.mlen<options.length:
            logger.debug("hit too short: %r" % hit.mlen)
            continue
        if options.aln is not None and hit.getAln()<options.aln:
            logger.debug("aln fraction too low: %r" % hit.getAln())
            continue
        if options.hitsPerRead>0 and hitCount>=options.hitsPerRead:
            logger.debug("Too many hits")
            continue
        if options.hspsPerHit>0 and hspCount>=options.hspsPerHit:
            logger.debug("Too many HSPs")
            continue

        if options.nonoverlapping:
            # check for previous overlapping hits
            newHitRegions = hit.checkForOverlapAndAdd(hitRegions)
            if newHitRegions is not None:
                hitRegions = newHitRegions
            else:
                continue

        # increment hit counts
        hspCounts[hit.hit]=hspCount+1
        hitCount+=1

        # print hit
        if returnLines:
            yield hit.line
        else:
            yield hit

def add_hit_table_arguments(parser, defaults={}, flags=['format','filterPct','sortReads']):
    """
    Set up command line arguments for parsing and filtering an m8 file. By default, only the --format and --filterPct options are added, but any of the following can be enabled using the flags= keyword.

    general hit table handling:
        format (GENE, LIZ, BLASTPLUS, LAST, ...)
        sort (sort hits by 'score' or 'evalue')
        sortReads (sort lines by read name)

    filtering options:
        filterPct (aka topPct: minimum pct of best score for other scores. 0, for best score only, 100 for all hits)
        bits (minimum bit score)
        evalue
        pctid
        length (of the alignment)
        aln (fraction of query sequence aligned)
        hitsPerRead
        hspsPerHit
        nonoverlapping

For example, flags=['format','bits','filterPct'] would enable filtering on bit score by cutoff or by percent of the top hit. flags='all', will turn everything on.

    Default values can be changed by passing a dict mapping flags to new default values. Anything in this dict will be added to the flags list.
"""
    # merge explicit defaulst in to flags list
    if flags != 'all':
        flags=set(flags)
        for key in defaults.keys():
            flags.add(key)

    agroup = parser.add_argument_group("Hit Table Options", """These options control the parsing and filtering of hit tables (from blast or lastal)""")
    if flags=='all' or 'format' in flags:
        agroup.add_argument('-f','--format', dest='hitTableFormat',
                          default=defaults.get("format",GENE),
                          choices=[GENE,
                                   LIZ,
                                   YANMEI,
                                   LAST0,
                                   BLASTPLUS,
                                   SAM,
                                   GFF,
                                   CMSEARCH,
                                   CMSCAN,
                                   HMMSCANDOM,
                                   HMMSCAN,
                                   HMMSEARCHDOM,
                                   HMMSEARCH],
                          help="Format of input table: blast, last, hmmer, gene, yanmei, or liz. Default is %s" % (defaults.get("format",GENE)))
    if flags=='all' or 'filterPct' in flags:
        agroup.add_argument('-F','--filterPct',dest='filterTopPct',
                          default=defaults.get("filterPct",-1),
                          type=int,
                          help="If a positive number is given, only allow hits within this percent of the best hit. Use -1 for no filtering. Use 0 to just take the hit(s) with the best score. If hit table is from last, it will be automatically sorted by read. Sorting by read is slow and should be avoided if you already have a sorted and filtered hit table (e.g. skip this option). Default is {}".format(defaults.get("filterPct",-1)))
    if flags=='all' or 'bits' in flags:
        agroup.add_argument('-B','--bitScore', dest='filterBits',
                          type=int, default=defaults.get("bits",0),
                          help="Minimum bit score to allow. Default: \
                          {}".format(defaults.get('bits',0)))
    if flags=='all' or 'evalue' in flags:
        agroup.add_argument('-E','--evalue', dest='filterEvalue',
                          type=float, default=defaults.get("evalue",None),
                          help="Maximum evalue to allow. Default: \
                          {}".format(defaults.get('evalue',None)))
    if flags=='all' or 'pctid' in flags:
        defVal=defaults.get("pctid",0)
        agroup.add_argument('-I','--pctid', dest='filterPctid',
                          type=float, default=defVal,
                          help="Minimum percent identity to allow. Default: %s" % (defVal))
    if flags=='all' or 'length' in flags:
        default=defaults.get("length",0)
        agroup.add_argument('-L','--length', dest='filterLength',
                          type=int, default=default,
                          help="Minimum alignment length to allow. Default: %s" % (default))
    if flags=='all' or 'aln' in flags:
        default=defaults.get("aln",None)
        agroup.add_argument('-N','--aln', dest='filterAln',
                          type=float, default=default,
                          help="Minimum aligned fraction to allow. Default: %s" % (default))
    if flags=='all' or 'hitsPerRead' in flags:
        default=defaults.get("hitsPerRead",0)
        agroup.add_argument('-H','--hitsPerRead', dest='filterHitsPerRead',
                          type=int, default=default,
                          help="Maximum number of hits to allow per read. 0 for all hits. Default: %s" % (default))
    if flags=='all' or 'hspsPerHit' in flags:
        default=defaults.get("hspsPerHit",1)
        agroup.add_argument('-P','--hspsPerHit', dest='filterHspsPerHit',
                          type=int, default=default,
                          help="Maximum number of HSPs to keep per hit. 0 for all HSPs. Default: %s" % (default))
    if flags=='all' or 'nonoverlapping' in flags:
        default=defaults.get("nonoverlapping",False)
        agroup.add_argument('-O','--nonoverlapping', action='store_true',
                          default=default, dest='filterNonoverlapping',
                          help="Ignore hits which overlap higher scoring hits.Default: %s" % (default))
    if flags=='all' or 'sort' in flags:
        default=defaults.get("sort",None)
        agroup.add_argument('-s', '--sort', dest='hitTableSort',
                          default=default, choices=['evalue','score'],
                          help="sort hits for each read by 'evalue' or 'score' before filtering. Secondarily sorted by hit id to make output more deterministic")
    if flags=='all' or 'sortReads' in flags:
        default=defaults.get("sortReads", False)
        agroup.add_argument('-S', '--sortReads', dest='hitTableSortReads',
                          default=default, action='store_true',
                          help="Sort input lines by read before parsing. Only needed if merging multiple results or when processing raw LAST output.  For REALLY large files, this may fill up available memory and be slow. If that happens, run through 'sort' first. (for last: sort -t $'\\t' -k 7,7 -k1rn,1 FILE)")

def parseCigarString(cigar):
    """
    M alignment match (can be a sequence match or mismatch)
    I insertion to the reference
    D deletion from the reference
    N skipped region from the reference
    S soft clipping (clipped sequences present in SEQ)
    H hard clipping (clipped sequences NOT present in SEQ)
    P padding (silent deletion from padded reference)
    = sequence match
    X sequence mismatch

    So, 5S6M1I4M means the first 5 bases were soft masked, the next 6 match, then an insertion in the query, then 4 matches.
    """
    alen=0
    alenh=0
    alenq=0
    qstart=1
    matches=0
    mismatches=0
    pctid=0

    for cigarBit in cigarRE.findall(cigar):
        bitlen=int(cigarBit[:-1])
        bittype=cigarBit[-1]

        if bittype=='S' or bittype=='H':
            if alenq==0:
                qstart+=bitlen
            else:
                #done reading matches, don't care about unmatched end
                break
        elif bittype=='M':
            alen+=bitlen
            alenh+=bitlen
            alenq+=bitlen
        elif bittype=='I':
            alenq+=bitlen
        elif bittype=='D' or bittype=='N':
            alenh+=bitlen
        elif bittype=='=':
            alen+=bitlen
            alenh+=bitlen
            alenq+=bitlen
            matches+=bitlen
        elif bittype=='X':
            alen+=bitlen
            alenh+=bitlen
            alenq+=bitlen
            mismatches+=bitlen
        else:
            raise Exception("Unrecognized CIGAR tag (%s) in string: %s" % (bittype, cigar))

    if matches>0:
        # (if no matches found, leave pctid at "0" so it is ignored)
        pctid = matches/float(matches+mismatches)
    qend = qstart + alenq - 1
    return (alen, alenh, alenq, qstart, qend, pctid)

def setup_tests():
    import sys
    global myAssertEq, myAssertIs
    from edl.test import myAssertEq, myAssertIs

    if len(sys.argv)>1:
        loglevel=logging.DEBUG
    else:
        loglevel=logging.WARN
    logging.basicConfig(stream=sys.stderr, level=loglevel)

def test():
    setup_tests()
    m8data=["001598_1419_3101	H186x25M  length=284 uaccno=E3N7QM101DQXE3	gi|91763278|ref|ZP_01265242.1|	Peptidase family M48 [Candidatus Pelagibacter ubique HTCC1002]	61.7021276595745	94	282	1	57	150	134	4e-30	0.992957746478873\n",
        "001598_1419_3101	H186x25M  length=284 uaccno=E3N7QM101DQXE3	gi|71083682|ref|YP_266402.1|	M48 family peptidase [Candidatus Pelagibacter ubique HTCC1062]	61.7021276595745	94	282	1	40	133	134	4e-30	0.992957746478873\n",
        "001598_1419_3101	H186x25M  length=284 uaccno=E3N7QM101DQXE3	gi|262277211|ref|ZP_06055004.1|	peptidase family M48 family [alpha proteobacterium HIMB114]	65.9090909090909	88	264	1	63	150	132	9e-30	0.929577464788732\n",
        "001598_1419_3101	H186x25M  length=284 uaccno=E3N7QM101DQXE3	gi|254456035|ref|ZP_05069464.1|	peptidase family M48 [Candidatus Pelagibacter sp. HTCC7211]	66.2790697674419	86	258	1	65	150	132	2e-29	0.908450704225352\n",
        "001598_1419_3101	H186x25M  length=284 uaccno=E3N7QM101DQXE3	gi|118581678|ref|YP_902928.1|	peptidase M48, Ste24p [Pelobacter propionicus DSM 2379]	51.6129032258064	93	282	4	53	144	108	2e-22	0.982394366197183\n",
        "001598_1419_3101	H186x25M  length=284 uaccno=E3N7QM101DQXE3	gi|255534285|ref|YP_003094656.1|	zn-dependent protease with chaperone function [Flavobacteriaceae bacterium 3519-10]	47.3118279569892	93	282	4	55	146	102	1e-20	0.982394366197183\n",
        "001598_1419_3101	H186x25M  length=284 uaccno=E3N7QM101DQXE3	gi|317502588|ref|ZP_07960709.1|	M48B family peptidase [Prevotella salivae DSM 15606]	51.6129032258064	93	279	1	85	176	100	7e-20	0.982394366197183\n",
        "001598_1419_3101	H186x25M  length=284 uaccno=E3N7QM101DQXE3	gi|325104752|ref|YP_004274406.1|	peptidase M48 Ste24p [Pedobacter saltans DSM 12145]	48.3870967741936	93	279	1	59	150	100	7e-20	0.982394366197183\n",
        "001598_1419_3101	H186x25M  length=284 uaccno=E3N7QM101DQXE3	gi|256425464|ref|YP_003126117.1|	peptidase M48 Ste24p [Chitinophaga pinensis DSM 2588]	48.8888888888889	90	273	4	58	146	99.8	9e-20	0.950704225352113\n",
        "001598_1419_3101	H186x25M  length=284 uaccno=E3N7QM101DQXE3	gi|299142895|ref|ZP_07036022.1|	peptidase, M48 family [Prevotella oris C735]	50	94	282	1	58	150	99.4	1e-19	0.992957746478873\n"]

    #test1 passthrough
    logging.info("Starting passthrough test")
    m8stream=m8data.__iter__()
    params=FilterParams()
    outs = filterM8Stream(m8stream,params,returnLines=True)
    myAssertEq(next(outs),m8data[0])
    myAssertEq(next(outs),m8data[1])
    myAssertEq(next(outs),m8data[2])
    myAssertEq(next(outs),m8data[3])
    myAssertEq(next(outs),m8data[4])

    logging.info("Starting best test")
    m8stream=m8data.__iter__()
    params=FilterParams(topPct=0.)
    outs = filterM8Stream(m8stream,params)
    myAssertEq(next(outs),m8data[0])
    myAssertEq(next(outs),m8data[1])
    try:
        next(outs)
        sys.exit("There should only be 2 elements!")
    except StopIteration:
        pass

    logging.info("Starting n1 test")
    m8stream=m8data.__iter__()
    params = FilterParams(hitsPerRead=1)
    outs = filterM8Stream(m8stream,params)
    myAssertEq(next(outs),m8data[0])
    try:
        next(outs)
        sys.exit("There should only be 1 elements!")
    except StopIteration:
        pass

def test_gff():
    setup_tests()

    line='KM282-20-02b-5_c283151\tcsearch\ttRNA\t303\t233\t40.6\t-\t.\tTarget=RF00005 2 70\n'
    hit=Hit(line,'gff')
    myAssertEq(hit.read,'KM282-20-02b-5_c283151')
    myAssertEq(hit.score,40.6)
    myAssertEq(hit.hit,'RF00005')

    line='KM282-20-02a-100_c12273\tbarrnap:0.7\trRNA\t9\t772\t6.8e-41\t+\t.\tName=12S_rRNA;product=12S ribosomal RNA\n'
    hit=Hit(line,'gff')
    myAssertEq(hit.read,'KM282-20-02a-100_c12273')
    myAssertEq(hit.evalue,6.8e-41)
    myAssertEq(hit.hit,'12S_rRNA')

    line='KM282-20-02a-100_c1\tProdigal_v2.6.2\tCDS\t309\t686\t53.3\t-\t0\tID=1_2;partial=00;start_type=ATG;rbs_motif=AGGA;rbs_spacer=5-10bp;gc_cont=0.381;conf=100.00;score=54.54;cscore=45.68;sscore=8.86;rscore=5.50;uscore=-0.63;tscore=2.76;\n'
    hit=Hit(line,'gff')
    myAssertEq(hit.read,'KM282-20-02a-100_c1')
    myAssertEq(hit.score,53.3)
    myAssertEq(hit.hit,'1_2')

if __name__ == '__main__':
    test()
<|MERGE_RESOLUTION|>--- conflicted
+++ resolved
@@ -776,11 +776,6 @@
         if options.format != LAST0 and options.evalue is not None and hit.evalue>options.evalue:
             logger.debug("evalue too high: %r" % hit.evalue)
             continue
-<<<<<<< HEAD
-        if options.pctid>0 and hit.pctid > 0 and hit.pctid<options.pctid:
-            logger.debug("pct ID too low: %r < %r" % (hit.pctid,options.pctid))
-            continue
-=======
         
         # PCTID
         try:
@@ -792,7 +787,6 @@
             if options.pctid>0:
                 raise Exception("This hit type (%s) does not have a PCTID defined. You cannot filter by PCTID" % (hit.format))
 
->>>>>>> 6cfe22ce
         if hit.mlen<options.length:
             logger.debug("hit too short: %r" % hit.mlen)
             continue
