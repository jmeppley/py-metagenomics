# Define some basic locations 
# Edit these or pass in your own values when calling make
FTP_ROOT=ftp://ftp.ncbi.nlm.nih.gov/refseq/release
REL?=$(shell curl $(FTP_ROOT)/RELEASE_NUMBER)
REL:=$(REL)

ROOT_DIR?=.
BUILD_ROOT?=$(ROOT_DIR)/RefSeq
RSDIR:=$(BUILD_ROOT)/$(REL)

LASTDB_ROOT?=$(ROOT_DIR)
LASTDB_DIR:=$(LASTDB_ROOT)/RefSeq/$(REL)
LASTDBCHUNK?=
LASTDBTHREADS?=

ifeq ($(LASTDBCHUNK),)
	LASTDBCHUNK_OPTION:=
else
	LASTDBCHUNK_OPTION:= -s $(LASTDB_CHUNK)
endif
ifeq ($(LASTDBTHREADS),)
    LASTDBTHREADS_OPTION:=
else
    LASTDBTHREADS_OPTION:= -P $(LASTDBTHREADS)
endif

ADDITIONS_SOURCE:=$(BUILD_ROOT)/additions
ADDITIONS_FAA:=$(ADDITIONS_SOURCE)/additions.protein.fasta
ADDITIONS_TAXIDS:=$(ADDITIONS_SOURCE)/acc.to.taxid.protein.additions
# If filter file is not empty, listed taxids will be removed from additions
ADDITIONS_FILTER:=$(ADDITIONS_SOURCE)/taxids.in.RefSeq.$(REL)
ADDITIONS_KOMAP:=$(ADDITIONS_SOURCE)/acc.to.ko.protein.additions

# Most folks won't need to edit below this line

# Define the layout of the build directory
MDDIR:=$(RSDIR)/metadata
COMPLETEFAA=$(RSDIR)/RefSeq-$(REL).AllProteins.faa

# Final protein outputs
FAA_NAME:=RefSeq-$(REL).AllProteinsPlus.faa
FAA:=$(RSDIR)/$(FAA_NAME)

# LAST database will be packaged in it's own directory
LASTDIR=$(LASTDB_DIR)/$(FAA_NAME).ldb
LASTP=$(LASTDIR)/lastdb
LASTFILE=$(LASTP).prj

ADDFAA=$(RSDIR)/additions.protein.fasta

ACCPREFREL=acc.to.taxid
ACCPREF=$(RSDIR)/$(ACCPREFREL)
ACCPREFP=$(ACCPREF).protein
ACCMAPP=$(ACCPREFP)
ADDACCMAPP=$(ACCPREFP).additions
PLUSACCMAPP=$(ACCPREFP).plus
ACCTAXMAPDB:=$(LASTP).tax
HITIDMAP:=$(LASTP).ids

##
# Build the arguments for all
ALL_TARGETS:=lastdb $(ACCTAXMAPDB)

all: report $(MDDIR) $(ALL_TARGETS)

lastdb: $(LASTFILE) $(HITIDMAP) $(FAA).stats
fasta: $(FAA).stats

report:
	@echo RefSeq release number is: $(REL)
	@echo Building database in: $(RSDIR)
	@echo "Output fasta is $(FAA)"
	@echo "all target list is $(ALL_TARGETS)"
	@echo Final database written to $(LASTDB_ROOT)
	@echo Adding sequences from $(ADDITIONS_SOURCE)

$(LASTDIR):
	mkdir -p $(LASTDIR)

$(LASTFILE): $(FAA) | $(LASTDIR)
	@echo "==Formating last: $@"
<<<<<<< HEAD
	lastdb8 -v -c -p $(LASTDBCHUNK_OPTION) $(LASTP) $(FAA)
=======
    lastdb -v -c -p $(LASTDBCHUNK_OPTION) $(LASTDBTHREADS_OPTION) $(LASTP) $(FAA)
>>>>>>> b77cd14f

$(FAA): $(ADDFAA) $(COMPLETEFAA)
	cat $^ > $@

$(ADDFAA): $(ADDACCMAPP) $(ADDITIONS_FAA)
	@echo "==Copying records from $@ that are included in $(ADDACCMAPP)"
	@echo "==Also masking low complexity with tantan"
	screen_list.py -a -k -C 0 $(ADDITIONS_FAA) -l $(ADDACCMAPP) | tantan -p > $@

$(ADDITIONS_FILTER): $(ADDITIONS_TAXIDS) $(MDDIR)/release$(REL).taxon.new
	#touch $(ADDITIONS_FILTER)
	cut -f 2 $(ADDITIONS_TAXIDS) | uniq | screen_table.py -l $(MDDIR)/release$(REL).taxon.new -k > $@

$(ADDACCMAPP): $(ADDITIONS_TAXIDS) $(ADDITIONS_FILTER)
	@echo "==Importing taxid map for additions"
	if [ -s $(ADDITIONS_FILTER) ]; then screen_table.py $(ADDITIONS_TAXIDS) -l $(ADDITIONS_FILTER) -c 1 -o $@; else cp $< $@; fi

$(PLUSACCMAPP): $(ADDACCMAPP) $(ACCMAPP)
	cat $(ADDACCMAPP) $(ACCMAPP) > $@

$(ACCTAXMAPDB): $(PLUSACCMAPP) | $(LASTDIR)
	cp $< $@

$(HITIDMAP): $(FAA) | $(LASTDIR)
	@echo "==Building map from hit ids to descriptions"
	grep "^>" $< | perl -pe 's/>(\S+)\s+(.*)$$/\1\t\2/' > $@

%.stats: %
	cat $^ | prinseq-lite.pl -fasta stdin -aa -stats_len -stats_info > $@
<|MERGE_RESOLUTION|>--- conflicted
+++ resolved
@@ -79,11 +79,8 @@
 
 $(LASTFILE): $(FAA) | $(LASTDIR)
 	@echo "==Formating last: $@"
-<<<<<<< HEAD
-	lastdb8 -v -c -p $(LASTDBCHUNK_OPTION) $(LASTP) $(FAA)
-=======
+    #lastdb8 -v -c -p $(LASTDBCHUNK_OPTION) $(LASTDBTHREADS_OPTION) $(LASTP) $(FAA)
     lastdb -v -c -p $(LASTDBCHUNK_OPTION) $(LASTDBTHREADS_OPTION) $(LASTP) $(FAA)
->>>>>>> b77cd14f
 
 $(FAA): $(ADDFAA) $(COMPLETEFAA)
 	cat $^ > $@
