##########################
#
# download_gtdb.snake
#
# Retrieves latest GTDB database from ecogenomic.org along with metadata
#
# follow up with format_gtdb.snake to generate annotated dbs
#
###########################
import ftplib, re, os, datetime, getpass
#from snakemake.remote.HTTP import RemoteProvider as HTTPRemoteProvider
#HTTPS = HTTPRemoteProvider()

## Configurable params

# where to put the downloaded files:
seqdb_root = config.get('seqdb_root','seqdbs')

# where to get the files from
#  https://data.gtdb.ecogenomic.org/releases/
hostname = config.get('hostname', 'data.gtdb.ecogenomic.org')

# version number
release = str(config.get('release', '95.0'))

## end configurable params

# destination
out_dir = os.path.join(seqdb_root, 'GTDB', release)

# variables for downloading
remote_db_path = config.get('remote_db_path', '/releases')
rel = release.split(".")[0]
remote_base = \
    '{hostname}{remote_db_path}/release{rel}/{release}/' \
    .format(**locals())

# files to download
file_locations = {
    f'sp_clusters_r{rel}.tsv': 'auxillary_files/',
<<<<<<< HEAD
    f'gtdbtk_r{rel}_data.tar.gz': 'auxillary_files/',
    'VERSION.txt': '',
    'RELEASE_NOTES.txt': '',
    f'ssu_all_r{rel}.tar.gz': 'genomic_files_all/',
=======
    f'gtdbtk_r{rel}_data.tar.gz': 'auxillary_files/gtdbtk_package/full_package/',
    'VERSION.txt': '',
    'RELEASE_NOTES.txt': '',
    f'ssu_all_r{rel}.fna.gz': 'genomic_files_all/',
>>>>>>> 5630884a
    'metadata_field_desc.tsv': 'auxillary_files/',
    'FILE_DESCRIPTIONS.txt': '',
}

file_list = [out_dir + "/" + f.format(rel=rel) \
             for f in file_locations]
gtdb_tarball = [
    f for f in file_list 
    if os.path.basename(f).startswith('gtdbtk_r') 
    and f.endswith('data.tar.gz')
][0]

def get_remote_path(wildcards):
    """ translate a local destination to its remote counterpart """
    filename = wildcards.filename
    return remote_base + file_locations[filename] + filename

def get_filename_url(wildcards):
    """ get the remote path as a URL """
    return "HTTPS://" + get_remote_path(wildcards)

def get_https_input(wildcards):
    """ get the remote path as a RemoteProvider HTTP object """
    return storage(get_filename_url(wildcards), keep_local=True)

rule outputs:
    input: 
        downloads=file_list,
        unpack=f'{out_dir}/.gtdbtk.unpacked'
        
rule download_file:
    input: get_https_input
    output: out_dir + '/{filename}'
    shell: 'mv {input} {output}'


rule unpack:
    """
    Unpacks the big archive
    """
    input: ancient(gtdb_tarball)
    output: touch(f'{out_dir}/.gtdbtk.unpacked')
    benchmark: f'benchmarks/{release}/unpack.tarball.time'
    shell:
        """tar -C {work_dir} -zxf {input}
        """<|MERGE_RESOLUTION|>--- conflicted
+++ resolved
@@ -38,17 +38,10 @@
 # files to download
 file_locations = {
     f'sp_clusters_r{rel}.tsv': 'auxillary_files/',
-<<<<<<< HEAD
-    f'gtdbtk_r{rel}_data.tar.gz': 'auxillary_files/',
-    'VERSION.txt': '',
-    'RELEASE_NOTES.txt': '',
-    f'ssu_all_r{rel}.tar.gz': 'genomic_files_all/',
-=======
     f'gtdbtk_r{rel}_data.tar.gz': 'auxillary_files/gtdbtk_package/full_package/',
     'VERSION.txt': '',
     'RELEASE_NOTES.txt': '',
     f'ssu_all_r{rel}.fna.gz': 'genomic_files_all/',
->>>>>>> 5630884a
     'metadata_field_desc.tsv': 'auxillary_files/',
     'FILE_DESCRIPTIONS.txt': '',
 }
