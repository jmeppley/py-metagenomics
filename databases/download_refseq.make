##########################
#
# download_refseq.make
#
# Retrieves latest nonredundant protein database from refseq.
#
# to update an older version set the relese number with, eg: REL=75
#  I don't think this can download an old version, but you can use it to 
#  re-run the post-download processing.
#
# Files are downloaded to ./RefSeq (set with BUILD_ROOT=)
# if BUILD_LASTDB is set to "True", 
#  a version is compiled for lastal in ./lastdb (set with LASTDB_ROOT=)
#
###########################

# Define some basic locations 
# Edit these or pass in your own values when calling make

# what to download
FTP_ROOT=ftp://ftp.ncbi.nlm.nih.gov/refseq/release
REL?=$(shell curl $(FTP_ROOT)/RELEASE_NUMBER)
REL:=$(REL)
MAX_ATTEMPTS=10

# where to put it
SEQDB_ROOT?=./seqdbs
BUILD_ROOT?=$(SEQDB_ROOT)/RefSeq
RSDIR:=$(BUILD_ROOT)/$(REL)

# compile for lastal?
BUILD_LASTDB:=True
LASTDB_ROOT?=$(SEQDB_ROOT)
LASTDB_DIR:=$(LASTDB_ROOT)/RefSeq/$(REL)
LASTDBCHUNK?=
LASTDBTHREADS?=

# Most folks won't need to edit below this line

# command line options for running lastdb
ifeq ($(LASTDBCHUNK),)
    LASTDBCHUNK_OPTION:=
else
    LASTDBCHUNK_OPTION:= -s $(LASTDB_CHUNK)
endif
ifeq ($(LASTDBTHREADS),)
    LASTDBTHREADS_OPTION:=
else
    LASTDBTHREADS_OPTION:= -P $(LASTDBTHREADS)
endif

# Define the layout of the build directory
MDDIR:=$(RSDIR)/metadata
TAXDUMP_SOURCE:=$(RSDIR)/taxdump

# Final protein outputs
FAA_NAME:=RefSeq-$(REL).AllProteins.faa
FAA:=$(RSDIR)/$(FAA_NAME)

# LAST database will be packaged in it's own directory
LASTDIR=$(LASTDB_DIR)/$(FAA_NAME).ldb
LASTP=$(LASTDIR)/lastdb
LASTFILE=$(LASTP).prj
TAXDUMP_DB=$(LASTDIR)/nodes.dmp

ACCPREFREL=acc.to.taxid
ACCPREF=$(RSDIR)/$(ACCPREFREL)
ACCPREFP=$(ACCPREF).protein
ACCTAXMAPDB:=$(LASTP).tax
HITIDMAP:=$(LASTP).ids
ACCTAXMAP:=$(ACCPREFP)

##
# Build the arguments for all
ifeq ($(BUILD_LASTDB),False)
	TAXDUMP=$(TAXDUMP_SOURCE)
	TARGETS=fasta $(ACCTAXMAP) $(TAXDUMP)
else
	TAXDUMP=$(TAXDUMP_DB)
	TARGETS=lastdb $(ACCTAXMAPDB) $(TAXDUMP)
endif

ALL_TARGETS=report $(MDDIR) $(TARGETS)
all: $(ALL_TARGETS)
	@echo all deps were $^

lastdb: $(LASTFILE) $(HITIDMAP) $(FAA).stats
fasta: $(FAA).stats

report:
	@echo RefSeq release number is: $(REL)
	@echo Downloading database in: $(RSDIR)
	@echo "Output fasta is $(FAA)"
	@echo "BUILD_LASTDB is $(BUILD_LASTDB)"
	@if [ "$(BUILD_LASTDB)" != "False" ]; then echo Final database written to $(LASTDB_DIR); else echo "Lastdb formatting will be skipped"; fi
	@echo "target list is $(TARGETS)"

$(LASTDIR):
	mkdir -p $(LASTDIR)

$(LASTFILE): $(FAA) | $(LASTDIR)
	@echo "==Formating last: $@"
<<<<<<< HEAD
	lastdb8 -v -c -p $(LASTDBCHUNK_OPTION) $(LASTP) $(FAA)
=======
    lastdb -v -c -p $(LASTDBCHUNK_OPTION) $(LASTDBTHREADS_OPTION) $(LASTP) $(FAA)
>>>>>>> b77cd14f

%.stats: %
	cat $^ | prinseq-lite.pl -fasta stdin -aa -stats_len -stats_info > $@

$(FAA): $(RSDIR)/complete/.download.complete.aa
	@echo "==Compiling $@ from gz archives"
	@echo "... and masking low complexity with tantan"
	for FILE in $(RSDIR)/complete/complete.*.protein.gpff.gz; do gunzip -c $$FILE; done | get_sequences_from_gb.py -F fasta -r | tantan -p > $@

$(RSDIR)/complete:
	mkdir -p $@

# Dowload directory listing tto file so we can make sure we got everything
$(RSDIR)/complete/complete.ftp.ls: | $(RSDIR)/complete
	curl -s -l ${FTP_ROOT}/complete/ | grep "protein\.gpff" > $@

# This while loop tries up to (MAX_ATTEMPTS) times to download all files
$(RSDIR)/complete/.download.complete.aa: $(RSDIR)/complete/complete.ftp.ls
	@echo "==Dowloading complete RefSeq proteins"
	ATTEMPTS=0; ERF=$(RSDIR)/.tmp.errs; CTF=$(RSDIR)/.tmp.cnts; for F in $$ERF $$CTF; do rm -f $$F; touch $$F; done; echo "start" > $$ERF; while [ -s $$ERF ]; do echo starting attempt $$ATTEMPTS; for F in $$ERF $$CTF; do rm -f $$F; touch $$F; done; if [ "$$ATTEMPTS" -gt "0" ]; then echo Retrying RefSeq protein download; fi; if [ "$$ATTEMPTS" -gt "10" ]; then    echo ERROR: Exceeded 10 tries when downloading RefSeq; else cat $(RSDIR)/complete/complete.ftp.ls | while read CPGZ; do  CPGZ_PATH=$(RSDIR)/complete/$${CPGZ};  if [ ! -s $$CPGZ_PATH ]; then   echo $$CPGZ_PATH>>$$CTF;   curl -s ftp://ftp.ncbi.nlm.nih.gov/refseq/release/complete/$${CPGZ} > $${CPGZ_PATH};  if [ ! -s $$CPGZ_PATH ]; then   echo $$CPGZ_PATH;    echo $$CPGZ_PATH>$$ERF;  fi; fi; done; echo downloaded `grep -c . $$CTF` files with `grep -c . $$ERF` errors; echo finished attempt $$ATTEMPTS; let ATTEMPTS=ATTEMPTS+1; fi; done
	touch $@

$(ACCPREFP): $(RSDIR)/complete/.download.complete.aa
	# For some multispecies entries, you'll get multiple lines in the tax map
	gunzip -c $(RSDIR)/complete/complete.*.protein.gpff.gz | perl -ne 'if (m/^ACCESSION\s+(\S+)\b/) { $$acc=$$1; } elsif (m/db_xref="taxon:(\d+)"/) { print "$$acc\t$$1\n"; }' > $@

$(ACCTAXMAPDB): $(ACCTAXMAP) | $(LASTDIR)
	cp $< $@

$(MDDIR):
	@echo "==Downloading metadata"
	mkdir -p $(MDDIR)
	cd $(MDDIR) && wget -c $(FTP_ROOT)/release-notes/RefSeq*.txt $(FTP_ROOT)/release-statistics/RefSeq-release*.stats.txt $(FTP_ROOT)/release-catalog/RefSeq-release$(REL).catalog.gz $(FTP_ROOT)/release-catalog/release$(REL)*

$(TAXDUMP_SOURCE):
	@echo "==Downloading taxonomy"
	mkdir -p $(TAXDUMP_SOURCE)
	cd $(TAXDUMP_SOURCE) && wget -c ftp://ftp.ncbi.nih.gov/pub/taxonomy/taxdump.tar.gz && tar -zxvf taxdump.tar.gz

$(TAXDUMP_DB): $(TAXDUMP_SOURCE) | $(LASTDIR)
	cp $(TAXDUMP_SOURCE)/n??es.dmp $(LASTDIR)/

$(HITIDMAP): $(FAA) | $(LASTDIR)
	@echo "==Building map from hit ids to descriptions"
	grep "^>" $< | perl -pe 's/>(\S+)\s+(.*)$$/\1\t\2/' > $@<|MERGE_RESOLUTION|>--- conflicted
+++ resolved
@@ -100,11 +100,8 @@
 
 $(LASTFILE): $(FAA) | $(LASTDIR)
 	@echo "==Formating last: $@"
-<<<<<<< HEAD
-	lastdb8 -v -c -p $(LASTDBCHUNK_OPTION) $(LASTP) $(FAA)
-=======
+    #lastdb8 -v -c -p $(LASTDBCHUNK_OPTION) $(LASTDBTHREADS_OPTION) $(LASTP) $(FAA)
     lastdb -v -c -p $(LASTDBCHUNK_OPTION) $(LASTDBTHREADS_OPTION) $(LASTP) $(FAA)
->>>>>>> b77cd14f
 
 %.stats: %
 	cat $^ | prinseq-lite.pl -fasta stdin -aa -stats_len -stats_info > $@
