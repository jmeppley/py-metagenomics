##########################
#
# download_eggnog.snake
#
# Retrieves latest protein HMMs from EGGNOG:
#
###########################
import requests, re, os
from snakemake.remote.HTTP import RemoteProvider as HTTPRemoteProvider

HTTP = HTTPRemoteProvider()

def get_eggnog_version(eggnog_url):
    r=requests.get(eggnog_url)
    version=None
    for line in r.text.split('\n'):
        m=re.search(r'eggnog_[0-9.]+', line)
        if m:
            v=m.group(0)
            if version is None or v>version:
                version=v

    print("Version={}".format(v))
    return v

seqdb_root = config.get('seqdb_root','seqdbs')
eggnog_url = config.get('eggnog_url','http://eggnogdb.embl.de/download/')
eggnog_version = config.get('eggnog_version',get_eggnog_version(eggnog_url))
eggnog_url = re.sub(r'^https?://','',eggnog_url) + eggnog_version
print(eggnog_url)
eggnog_dir = os.path.join(seqdb_root, 'EGGNOG', eggnog_version)

nog_list=config.get('nogs',['NOG', 'bactNOG', 'arNOG', 'euNOG', 'Viruses']) 
nog_url_subdir = {'Viruses':'viruses/Viruses'}

hmmdb_archive='hmmdb.euk_bact_arch.tar.gz'

metadata_files=[
        'COG_functional_categories.txt',
        'README.txt',
        'eggnog4.core_species_info.txt',
        'eggnog4.core_species_list.txt',
        'eggnog4.functional_categories.txt',
        #'eggnog4.proteins.all.fa.gz',
        'eggnog4.species_list.txt',
        'eggnog4.taxonomic_levels.txt',
        ]

rule all:
    input:
        expand(os.path.join(eggnog_dir, 'metadata','{mdfile}'),
                mdfile=metadata_files),
        expand(os.path.join(eggnog_dir, '{NOG}.hmm.h3p'), NOG=nog_list),
        expand(os.path.join(eggnog_dir, '{NOG}.hmm.hmm_count'), NOG=nog_list),
        # there is no stats.tt for viruses
        expand(os.path.join(eggnog_dir, '{NOG}.stats.txt'), 
               NOG=[n for n in nog_list if n[-3:]=='NOG']),
        os.path.join(eggnog_dir, 'hmmdb')
    

rule metadata_download:
    input:
        lambda w: HTTP.remote(eggnog_url + '/' + w.mdfile, insecure=True, keep_local=True)
    output:
        '{location}/metadata/{mdfile}'
    shell:
        'mv {input} {output}'

rule hmmpress:
    input:
        '{location}/{NOG}.hmm'
    output:
        '{location}/{NOG}.hmm.h3p'
    shell:
        "hmmpress {input}"

rule hmm_count:
    input:
        '{location}/{NOG}.hmm'
    output:
        '{location}/{NOG}.hmm.hmm_count'
    shell:
        'grep -c "^HMMER" {input} > {output}'

rule get_hmm_tarball:
    input:
        lambda w: HTTP.remote(eggnog_url + '/data/' + nog_url_subdir.get(w.NOG,w.NOG) + '/' + w.NOG + ".hmm.tar.gz", insecure=True, keep_local=True)
    output:
        '{location}/{NOG}.hmm.tgz'
    shell:
       "mv {input} {output}"

rule get_hmm:
    input:
<<<<<<< HEAD
        '{location}/{NOG}.hmm.tgz'
    output:
        '{location}/{NOG}.hmm'
    shadow:
=======
        lambda w: HTTP.remote(eggnog_url + '/data/' + nog_url_subdir.get(w.NOG,w.NOG) + '/' + w.NOG + ".hmm.tar.gz", insecure=True, keep_local=True)
    output:
        '{location}/{NOG}.hmm'
    shadow: 
>>>>>>> ccb5c234
        "shallow"
    shell:
        """
        tar -xzf {input}
        find *hmm* -name "*.hmm" | xargs cat > {output}
        rm -f {input}
        """

rule get_stats:
    input:
        lambda w: HTTP.remote(eggnog_url + '/data/' + w.NOG + '/' + "stats.txt",
                              keep_local=True, insecure=True)
    output:
        '{location}/{NOG}.stats.txt'
    shell:
        'mv {input} {output}'

rule get_hmmdb:
    input:
        lambda w: HTTP.remote(eggnog_url + '/' + hmmdb_archive, 
                              insecure=True, 
                              keep_local=True)
    output:
        os.path.join(eggnog_dir, 'hmmdb','.done')
    shadow:
        "shallow"
    params:
        unpack_dir=eggnog_dir
    shell:
        """
        tar -zx -f {input} -C {params.unpack_dir}
        touch {output}
        rm {input}
        """<|MERGE_RESOLUTION|>--- conflicted
+++ resolved
@@ -82,27 +82,12 @@
     shell:
         'grep -c "^HMMER" {input} > {output}'
 
-rule get_hmm_tarball:
-    input:
-        lambda w: HTTP.remote(eggnog_url + '/data/' + nog_url_subdir.get(w.NOG,w.NOG) + '/' + w.NOG + ".hmm.tar.gz", insecure=True, keep_local=True)
-    output:
-        '{location}/{NOG}.hmm.tgz'
-    shell:
-       "mv {input} {output}"
-
 rule get_hmm:
     input:
-<<<<<<< HEAD
-        '{location}/{NOG}.hmm.tgz'
-    output:
-        '{location}/{NOG}.hmm'
-    shadow:
-=======
         lambda w: HTTP.remote(eggnog_url + '/data/' + nog_url_subdir.get(w.NOG,w.NOG) + '/' + w.NOG + ".hmm.tar.gz", insecure=True, keep_local=True)
     output:
         '{location}/{NOG}.hmm'
     shadow: 
->>>>>>> ccb5c234
         "shallow"
     shell:
         """
